/**
 * Copyright IBM Corporation 2016
 *
 * Licensed under the Apache License, Version 2.0 (the "License");
 * you may not use this file except in compliance with the License.
 * You may obtain a copy of the License at
 *
 * http://www.apache.org/licenses/LICENSE-2.0
 *
 * Unless required by applicable law or agreed to in writing, software
 * distributed under the License is distributed on an "AS IS" BASIS,
 * WITHOUT WARRANTIES OR CONDITIONS OF ANY KIND, either express or implied.
 * See the License for the specific language governing permissions and
 * limitations under the License.
 **/

import PackageDescription

let package = Package(
    name: "Kitura-Credentials",
    dependencies: [
<<<<<<< HEAD
        .Package(url: "https://github.com/IBM-Swift/Kitura.git", majorVersion: 0, minor: 16),
        .Package(url: "https://github.com/IBM-Swift/Kitura-Session.git", majorVersion: 0, minor: 8)
=======
        .Package(url: "https://github.com/IBM-Swift/Kitura.git", majorVersion: 0, minor: 17),
        .Package(url: "https://github.com/IBM-Swift/Kitura-Session.git", majorVersion: 0, minor: 9)
>>>>>>> 8b70eb67
    ]
)<|MERGE_RESOLUTION|>--- conflicted
+++ resolved
@@ -19,12 +19,7 @@
 let package = Package(
     name: "Kitura-Credentials",
     dependencies: [
-<<<<<<< HEAD
-        .Package(url: "https://github.com/IBM-Swift/Kitura.git", majorVersion: 0, minor: 16),
-        .Package(url: "https://github.com/IBM-Swift/Kitura-Session.git", majorVersion: 0, minor: 8)
-=======
-        .Package(url: "https://github.com/IBM-Swift/Kitura.git", majorVersion: 0, minor: 17),
-        .Package(url: "https://github.com/IBM-Swift/Kitura-Session.git", majorVersion: 0, minor: 9)
->>>>>>> 8b70eb67
+        .Package(url: "https://github.com/IBM-Swift/Kitura.git", majorVersion: 0, minor: 18),
+        .Package(url: "https://github.com/IBM-Swift/Kitura-Session.git", majorVersion: 0, minor: 10)
     ]
 )