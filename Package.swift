/**
 * Copyright IBM Corporation 2016
 *
 * Licensed under the Apache License, Version 2.0 (the "License");
 * you may not use this file except in compliance with the License.
 * You may obtain a copy of the License at
 *
 * http://www.apache.org/licenses/LICENSE-2.0
 *
 * Unless required by applicable law or agreed to in writing, software
 * distributed under the License is distributed on an "AS IS" BASIS,
 * WITHOUT WARRANTIES OR CONDITIONS OF ANY KIND, either express or implied.
 * See the License for the specific language governing permissions and
 * limitations under the License.
 **/

import PackageDescription

let package = Package(
    name: "Kitura-Credentials",
    dependencies: [
<<<<<<< HEAD
        .Package(url: "https://github.com/IBM-Swift/Kitura.git", majorVersion: 0, minor: 18),
        .Package(url: "https://github.com/IBM-Swift/Kitura-Session.git", majorVersion: 0, minor: 10)
=======
        .Package(url: "https://github.com/IBM-Swift/Kitura.git", majorVersion: 0, minor: 19),
        .Package(url: "https://github.com/IBM-Swift/Kitura-Session.git", majorVersion: 0, minor: 11)
>>>>>>> 1e66c113
    ]
)<|MERGE_RESOLUTION|>--- conflicted
+++ resolved
@@ -19,12 +19,7 @@
 let package = Package(
     name: "Kitura-Credentials",
     dependencies: [
-<<<<<<< HEAD
-        .Package(url: "https://github.com/IBM-Swift/Kitura.git", majorVersion: 0, minor: 18),
-        .Package(url: "https://github.com/IBM-Swift/Kitura-Session.git", majorVersion: 0, minor: 10)
-=======
-        .Package(url: "https://github.com/IBM-Swift/Kitura.git", majorVersion: 0, minor: 19),
-        .Package(url: "https://github.com/IBM-Swift/Kitura-Session.git", majorVersion: 0, minor: 11)
->>>>>>> 1e66c113
+        .Package(url: "https://github.com/IBM-Swift/Kitura.git", majorVersion: 0, minor: 20),
+        .Package(url: "https://github.com/IBM-Swift/Kitura-Session.git", majorVersion: 0, minor: 12)
     ]
 )